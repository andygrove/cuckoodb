// Copyright 2018 Grove Enterprises LLC
//
// Licensed under the Apache License, Version 2.0 (the "License");
// you may not use this file except in compliance with the License.
// You may obtain a copy of the License at
//
// http://www.apache.org/licenses/LICENSE-2.0
//
// Unless required by applicable law or agreed to in writing, software
// distributed under the License is distributed on an "AS IS" BASIS,
// WITHOUT WARRANTIES OR CONDITIONS OF ANY KIND, either express or implied.
// See the License for the specific language governing permissions and
// limitations under the License.

//! Datatype definitions

use std::fmt;
use std::fmt::Formatter;
use std::ops::Add;
use std::rc::Rc;
use std::result;

use arrow::array::{ListArray, PrimitiveArray};
use arrow::bitmap::*;
use arrow::buffer::*;
use arrow::datatypes::{DataType, Field};
use arrow::list::*;

use super::errors::*;

pub struct Array {
    /// number of elements in the array
    len: i32,
    /// number of null elements in the array
    null_count: i32,
    /// If null_count is greater than zero then the validity_bitmap will be Some(Bitmap)
    validity_bitmap: Option<Bitmap>,
    /// The array of elements
    data: ArrayData,
}

impl Array {
    /// Create a new array where there are no null values
    pub fn new(len: usize, data: ArrayData) -> Self {
        Array {
            len: len as i32,
            data,
            validity_bitmap: None,
            null_count: 0,
        }
    }

    /// Create a new array where there are no null values
    pub fn with_nulls(len: usize, data: ArrayData, null_count: usize, bitmap: Bitmap) -> Self {
        Array {
            len: len as i32,
            data,
            validity_bitmap: Some(bitmap),
            null_count: null_count as i32,
        }
    }

    /// Get a reference to the array data
    pub fn data(&self) -> &ArrayData {
        &self.data
    }

    /// number of elements in the array
    pub fn len(&self) -> usize {
        self.len as usize
    }

    /// number of null elements in the array
    pub fn null_count(&self) -> usize {
        self.null_count as usize
    }

    /// If null_count is greater than zero then the validity_bitmap will be Some(Bitmap)
    pub fn validity_bitmap(&self) -> &Option<Bitmap> {
        &self.validity_bitmap
    }
}

macro_rules! arraydata_from_primitive {
    ($DT:ty, $AT:ident) => {
        impl From<Vec<$DT>> for ArrayData {
            fn from(v: Vec<$DT>) -> Self {
                ArrayData::$AT(PrimitiveArray::from(v))
            }
        }
        impl From<Buffer<$DT>> for ArrayData {
            fn from(v: Buffer<$DT>) -> Self {
                ArrayData::$AT(PrimitiveArray::from(v))
            }
        }
    };
}

arraydata_from_primitive!(bool, Boolean);
arraydata_from_primitive!(f32, Float32);
arraydata_from_primitive!(f64, Float64);
arraydata_from_primitive!(i8, Int8);
arraydata_from_primitive!(i16, Int16);
arraydata_from_primitive!(i32, Int32);
arraydata_from_primitive!(i64, Int64);
arraydata_from_primitive!(u8, UInt8);
arraydata_from_primitive!(u16, UInt16);
arraydata_from_primitive!(u32, UInt32);
arraydata_from_primitive!(u64, UInt64);

pub enum ArrayData {
    Boolean(PrimitiveArray<bool>),
    Float32(PrimitiveArray<f32>),
    Float64(PrimitiveArray<f64>),
    Int8(PrimitiveArray<i8>),
    Int16(PrimitiveArray<i16>),
    Int32(PrimitiveArray<i32>),
    Int64(PrimitiveArray<i64>),
    UInt8(PrimitiveArray<u8>),
    UInt16(PrimitiveArray<u16>),
    UInt32(PrimitiveArray<u32>),
    UInt64(PrimitiveArray<u64>),
    Utf8(ListArray<u8>),
    Struct(Vec<Rc<Array>>),
}

impl fmt::Display for ArrayData {
    fn fmt(&self, f: &mut fmt::Formatter) -> fmt::Result {
        let printable = match *self {
            ArrayData::Boolean(_) => "boolean",
            ArrayData::Float32(_) => "f32",
            ArrayData::Float64(_) => "f64",
            ArrayData::Int8(_) => "i8",
            ArrayData::Int16(_) => "i16",
            ArrayData::Int32(_) => "i32",
            ArrayData::Int64(_) => "i64",
            ArrayData::UInt8(_) => "u8",
            ArrayData::UInt16(_) => "u16",
            ArrayData::UInt32(_) => "u32",
            ArrayData::UInt64(_) => "u64",
            ArrayData::Utf8(_) => "String",
            ArrayData::Struct(_) => "Struct",
        };
        write!(f, "{}", printable)
    }
}

macro_rules! array_from_primitive {
    ($DT:ty) => {
        impl From<Vec<$DT>> for Array {
            fn from(v: Vec<$DT>) -> Self {
                Array {
                    len: v.len() as i32,
                    null_count: 0,
                    validity_bitmap: None,
                    data: ArrayData::from(v),
                }
            }
        }
        impl From<Buffer<$DT>> for Array {
            fn from(v: Buffer<$DT>) -> Self {
                Array {
                    len: v.len() as i32,
                    null_count: 0,
                    validity_bitmap: None,
                    data: ArrayData::from(v),
                }
            }
        }
    };
}

array_from_primitive!(bool);
array_from_primitive!(f32);
array_from_primitive!(f64);
array_from_primitive!(u8);
array_from_primitive!(u16);
array_from_primitive!(u32);
array_from_primitive!(u64);
array_from_primitive!(i8);
array_from_primitive!(i16);
array_from_primitive!(i32);
array_from_primitive!(i64);

/// This method mostly just used for unit tests
impl From<Vec<&'static str>> for Array {
    fn from(v: Vec<&'static str>) -> Self {
        Array::from(v.iter().map(|s| s.to_string()).collect::<Vec<String>>())
    }
}

impl From<Vec<String>> for Array {
    fn from(v: Vec<String>) -> Self {
        Array {
            len: v.len() as i32,
            null_count: 0,
            validity_bitmap: None,
            data: ArrayData::Utf8(ListArray::from(List::from(v))),
        }
    }
}

impl From<Vec<Rc<Array>>> for Array {
    fn from(v: Vec<Rc<Array>>) -> Self {
        Array {
            len: v.len() as i32,
            null_count: 0,
            validity_bitmap: None,
            data: ArrayData::Struct(v.iter().cloned().collect()),
        }
    }
}

/// ScalarValue enumeration
#[derive(Debug, Clone, PartialEq)]
pub enum ScalarValue {
    Null,
    Boolean(bool),
    Float32(f32),
    Float64(f64),
    Int8(i8),
    Int16(i16),
    Int32(i32),
    Int64(i64),
    UInt8(u8),
    UInt16(u16),
    UInt32(u32),
    UInt64(u64),
    Utf8(Rc<String>),
    Struct(Vec<ScalarValue>),
}

impl ScalarValue {
    pub fn get_datatype(&self) -> DataType {
        match *self {
            ScalarValue::Boolean(_) => DataType::Boolean,
            ScalarValue::UInt8(_) => DataType::UInt8,
            ScalarValue::UInt16(_) => DataType::UInt16,
            ScalarValue::UInt32(_) => DataType::UInt32,
            ScalarValue::UInt64(_) => DataType::UInt64,
            ScalarValue::Int8(_) => DataType::Int8,
            ScalarValue::Int16(_) => DataType::Int16,
            ScalarValue::Int32(_) => DataType::Int32,
            ScalarValue::Int64(_) => DataType::Int64,
            ScalarValue::Float32(_) => DataType::Float32,
            ScalarValue::Float64(_) => DataType::Float64,
            ScalarValue::Utf8(_) => DataType::Utf8,
            ScalarValue::Struct(_) => unimplemented!(),
            ScalarValue::Null => unimplemented!(),
        }
    }
}

<<<<<<< HEAD
/// Type corecion rules
pub fn can_coerce_from(left: &DataType, right: &DataType) -> bool {
    use self::DataType::*;
    match left {
        Int8 => match right {
            Int8 => true,
            _ => false,
        },
        Int16 => match right {
            Int8 | Int16 => true,
            _ => false,
        },
        Int32 => match right {
            Int8 | Int16 | Int32 => true,
            _ => false,
        },
        Int64 => match right {
            Int8 | Int16 | Int32 | Int64 => true,
            _ => false,
        },
        UInt8 => match right {
            UInt8 => true,
            _ => false,
        },
        UInt16 => match right {
            UInt8 | UInt16 => true,
            _ => false,
        },
        UInt32 => match right {
            UInt8 | UInt16 | UInt32 => true,
            _ => false,
        },
        UInt64 => match right {
            UInt8 | UInt16 | UInt32 | UInt64 => true,
            _ => false,
        },
        Float32 => match right {
=======
pub fn can_coerce_from(left: &DataType, other: &DataType) -> bool {
    use self::DataType::*;
    match left {
        Int8 => match other {
            Int8 => true,
            _ => false,
        },
        Int16 => match other {
            Int8 | Int16 => true,
            _ => false,
        },
        Int32 => match other {
            Int8 | Int16 | Int32 => true,
            _ => false,
        },
        Int64 => match other {
            Int8 | Int16 | Int32 | Int64 => true,
            _ => false,
        },
        UInt8 => match other {
            UInt8 => true,
            _ => false,
        },
        UInt16 => match other {
            UInt8 | UInt16 => true,
            _ => false,
        },
        UInt32 => match other {
            UInt8 | UInt16 | UInt32 => true,
            _ => false,
        },
        UInt64 => match other {
            UInt8 | UInt16 | UInt32 | UInt64 => true,
            _ => false,
        },
        Float32 => match other {
>>>>>>> b55bcc78
            Int8 | Int16 | Int32 | Int64 => true,
            UInt8 | UInt16 | UInt32 | UInt64 => true,
            Float32 => true,
            _ => false,
        },
<<<<<<< HEAD
        Float64 => match right {
=======
        Float64 => match other {
>>>>>>> b55bcc78
            Int8 | Int16 | Int32 | Int64 => true,
            UInt8 | UInt16 | UInt32 | UInt64 => true,
            Float32 | Float64 => true,
            _ => false,
        },
        _ => false,
    }
}

macro_rules! primitive_accessor {
    ($NAME:ident, $VARIANT:ident, $TY:ty) => {
        pub fn $NAME(&self) -> Result<$TY> {
            match self {
                ScalarValue::$VARIANT(v) => Ok(*v),
                other => Err(ExecutionError::General(format!("Cannot access scalar value {:?} as {}", other, stringify!($VARIANT))))
            }
        }
    }
}

impl ScalarValue {
    primitive_accessor!(get_bool, Boolean, bool);
    primitive_accessor!(get_i8, Int8, i8);
    primitive_accessor!(get_i16, Int16, i16);
    primitive_accessor!(get_i32, Int32, i32);
    primitive_accessor!(get_i64, Int64, i64);
    primitive_accessor!(get_u8, UInt8, u8);
    primitive_accessor!(get_u16, UInt16, u16);
    primitive_accessor!(get_u32, UInt32, u32);
    primitive_accessor!(get_u64, UInt64, u64);
    primitive_accessor!(get_f32, Float32, f32);
    primitive_accessor!(get_f64, Float64, f64);

    pub fn get_string(&self) -> Result<&String> {
        match *self {
            ScalarValue::Utf8(ref v) => Ok(v),
            _ => Err(df_error!("TBD")),
        }
    }

    pub fn get_struct(&self) -> Result<&Vec<ScalarValue>> {
        match *self {
            ScalarValue::Struct(ref v) => Ok(v),
            _ => Err(df_error!("TBD")),
        }
    }
}

impl Add for ScalarValue {
    type Output = ScalarValue;

    fn add(self, rhs: ScalarValue) -> ScalarValue {
        assert_eq!(self.get_datatype(), rhs.get_datatype());
        match self {
            ScalarValue::UInt8(x) => ScalarValue::UInt8(x + rhs.get_u8().unwrap()),
            ScalarValue::UInt16(x) => ScalarValue::UInt16(x + rhs.get_u16().unwrap()),
            ScalarValue::UInt32(x) => ScalarValue::UInt32(x + rhs.get_u32().unwrap()),
            ScalarValue::UInt64(x) => ScalarValue::UInt64(x + rhs.get_u64().unwrap()),
            ScalarValue::Float32(x) => ScalarValue::Float32(x + rhs.get_f32().unwrap()),
            ScalarValue::Float64(x) => ScalarValue::Float64(x + rhs.get_f64().unwrap()),
            ScalarValue::Int8(x) => ScalarValue::Int8(x.saturating_add(rhs.get_i8().unwrap())),
            ScalarValue::Int16(x) => ScalarValue::Int16(x.saturating_add(rhs.get_i16().unwrap())),
            ScalarValue::Int32(x) => ScalarValue::Int32(x.saturating_add(rhs.get_i32().unwrap())),
            ScalarValue::Int64(x) => ScalarValue::Int64(x.saturating_add(rhs.get_i64().unwrap())),
            _ => panic!("Unsupported type for addition"),
        }
    }
}

impl fmt::Display for ScalarValue {
    fn fmt(&self, f: &mut fmt::Formatter) -> fmt::Result {
        match self {
            ScalarValue::Null => write!(f, "NULL"),
            ScalarValue::Boolean(v) => write!(f, "{}", v),
            ScalarValue::Int8(v) => write!(f, "{}", v),
            ScalarValue::Int16(v) => write!(f, "{}", v),
            ScalarValue::Int32(v) => write!(f, "{}", v),
            ScalarValue::Int64(v) => write!(f, "{}", v),
            ScalarValue::UInt8(v) => write!(f, "{}", v),
            ScalarValue::UInt16(v) => write!(f, "{}", v),
            ScalarValue::UInt32(v) => write!(f, "{}", v),
            ScalarValue::UInt64(v) => write!(f, "{}", v),
            ScalarValue::Float32(v) => write!(f, "{}", v),
            ScalarValue::Float64(v) => write!(f, "{}", v),
            ScalarValue::Utf8(ref v) => write!(f, "{}", v),
            ScalarValue::Struct(ref v) => {
                for i in 0..v.len() {
                    if i > 0 {
                        write!(f, ", ")?;
                    }
                    write!(f, "{}", v[i])?;
                }
                Ok(())
            }
        }
    }
}

#[derive(Clone)]
pub enum Value {
    Column(Rc<Array>),
    Scalar(Rc<ScalarValue>),
}

impl fmt::Debug for Value {
    fn fmt(&self, f: &mut Formatter) -> result::Result<(), fmt::Error> {
        match self {
            Value::Scalar(v) => write!(f, "{:?}", v)?,
            Value::Column(ref array) => write!(f, "[array with length {}]", array.len())?,
        }
        Ok(())
    }
}

//TODO move to Arrow DataType impl?
pub fn get_supertype(l: &DataType, r: &DataType) -> Option<DataType> {
    match _get_supertype(l, r) {
        Some(dt) => Some(dt),
        None => match _get_supertype(r, l) {
            Some(dt) => Some(dt),
            None => None,
        },
    }
}

fn _get_supertype(l: &DataType, r: &DataType) -> Option<DataType> {
    use self::DataType::*;
    match (l, r) {
        (UInt8, Int8) => Some(Int8),
        (UInt8, Int16) => Some(Int16),
        (UInt8, Int32) => Some(Int32),
        (UInt8, Int64) => Some(Int64),

        (UInt16, Int16) => Some(Int16),
        (UInt16, Int32) => Some(Int32),
        (UInt16, Int64) => Some(Int64),

        (UInt32, Int32) => Some(Int32),
        (UInt32, Int64) => Some(Int64),

        (UInt64, Int64) => Some(Int64),

        (Int8, UInt8) => Some(Int8),

        (Int16, UInt8) => Some(Int16),
        (Int16, UInt16) => Some(Int16),

        (Int32, UInt8) => Some(Int32),
        (Int32, UInt16) => Some(Int32),
        (Int32, UInt32) => Some(Int32),

        (Int64, UInt8) => Some(Int64),
        (Int64, UInt16) => Some(Int64),
        (Int64, UInt32) => Some(Int64),
        (Int64, UInt64) => Some(Int64),

        (UInt8, UInt8) => Some(UInt8),
        (UInt8, UInt16) => Some(UInt16),
        (UInt8, UInt32) => Some(UInt32),
        (UInt8, UInt64) => Some(UInt64),
        (UInt8, Float32) => Some(Float32),
        (UInt8, Float64) => Some(Float64),

        (UInt16, UInt8) => Some(UInt16),
        (UInt16, UInt16) => Some(UInt16),
        (UInt16, UInt32) => Some(UInt32),
        (UInt16, UInt64) => Some(UInt64),
        (UInt16, Float32) => Some(Float32),
        (UInt16, Float64) => Some(Float64),

        (UInt32, UInt8) => Some(UInt32),
        (UInt32, UInt16) => Some(UInt32),
        (UInt32, UInt32) => Some(UInt32),
        (UInt32, UInt64) => Some(UInt64),
        (UInt32, Float32) => Some(Float32),
        (UInt32, Float64) => Some(Float64),

        (UInt64, UInt8) => Some(UInt64),
        (UInt64, UInt16) => Some(UInt64),
        (UInt64, UInt32) => Some(UInt64),
        (UInt64, UInt64) => Some(UInt64),
        (UInt64, Float32) => Some(Float32),
        (UInt64, Float64) => Some(Float64),

        (Int8, Int8) => Some(Int8),
        (Int8, Int16) => Some(Int16),
        (Int8, Int32) => Some(Int32),
        (Int8, Int64) => Some(Int64),
        (Int8, Float32) => Some(Float32),
        (Int8, Float64) => Some(Float64),

        (Int16, Int8) => Some(Int16),
        (Int16, Int16) => Some(Int16),
        (Int16, Int32) => Some(Int32),
        (Int16, Int64) => Some(Int64),
        (Int16, Float32) => Some(Float32),
        (Int16, Float64) => Some(Float64),

        (Int32, Int8) => Some(Int32),
        (Int32, Int16) => Some(Int32),
        (Int32, Int32) => Some(Int32),
        (Int32, Int64) => Some(Int64),
        (Int32, Float32) => Some(Float32),
        (Int32, Float64) => Some(Float64),

        (Int64, Int8) => Some(Int64),
        (Int64, Int16) => Some(Int64),
        (Int64, Int32) => Some(Int64),
        (Int64, Int64) => Some(Int64),
        (Int64, Float32) => Some(Float32),
        (Int64, Float64) => Some(Float64),

        (Float32, Float32) => Some(Float32),
        (Float32, Float64) => Some(Float64),
        (Float64, Float32) => Some(Float64),
        (Float64, Float64) => Some(Float64),

        (Utf8, Utf8) => Some(Utf8),

        (Boolean, Boolean) => Some(Boolean),

        _ => None,
    }
}

/// Scalar function
pub trait ScalarFunction {
    fn name(&self) -> String;
    fn args(&self) -> Vec<Field>;
    fn return_type(&self) -> DataType;
    fn execute(&self, args: &[Value]) -> Result<Value>;
}

/// Aggregate function
pub trait AggregateFunction {
    fn name(&self) -> String;
    fn args(&self) -> Vec<Field>;
    fn return_type(&self) -> DataType;
    fn execute(&mut self, args: &[Value]) -> Result<()>;
    fn finish(&self) -> Result<Value>;
}

#[cfg(test)]
mod tests {
    use super::*;

    #[test]
    fn test_value_scalar_fmt_debug() {
        let value = Value::Scalar(Rc::new(ScalarValue::Float64(1.23456)));
        let str = format!("{:?}", value);
        assert_eq!("Float64(1.23456)", str);
    }

    #[test]
    fn test_value_column_fmt_debug() {
        let value = Value::Column(Rc::new(Array::from(vec!["one", "two", "three"])));
        let str = format!("{:?}", value);
        assert_eq!("[array with length 3]", str);
    }

    #[test]
    fn test_scalar_fmt_display() {
        let values: Vec<ScalarValue> = vec![
            ScalarValue::Null,
            ScalarValue::Boolean(true),
            ScalarValue::UInt8(123),
            ScalarValue::UInt16(123),
            ScalarValue::UInt32(123),
            ScalarValue::UInt64(123),
            ScalarValue::Int8(-123),
            ScalarValue::Int16(-123),
            ScalarValue::Int32(-123),
            ScalarValue::Int64(-123),
            ScalarValue::Float32(1.23),
            ScalarValue::Float64(1.23),
            ScalarValue::Utf8(Rc::new("Hello".to_string())),
            ScalarValue::Struct(vec![
                ScalarValue::Null,
                ScalarValue::Boolean(false),
                ScalarValue::UInt8(55),
                ScalarValue::UInt16(55),
                ScalarValue::UInt32(55),
                ScalarValue::UInt64(55),
                ScalarValue::Int8(-55),
                ScalarValue::Int16(-55),
                ScalarValue::Int32(-55),
                ScalarValue::Int64(-55),
                ScalarValue::Float32(5.5),
                ScalarValue::Float64(5.5),
                ScalarValue::Utf8(Rc::new("Hello".to_string())),
            ]),
        ];

        let str = values
            .iter()
            .map(|v| format!("{}", v))
            .collect::<Vec<String>>()
            .join("\n");

        assert_eq!(
            "NULL\ntrue\n123\n123\n123\n123\n-123\n-123\n-123\n-123\n1.23\n1.23\
             \nHello\nNULL, false, 55, 55, 55, 55, -55, -55, -55, -55, 5.5, 5.5, Hello",
            str
        );
    }
}<|MERGE_RESOLUTION|>--- conflicted
+++ resolved
@@ -251,45 +251,6 @@
     }
 }
 
-<<<<<<< HEAD
-/// Type corecion rules
-pub fn can_coerce_from(left: &DataType, right: &DataType) -> bool {
-    use self::DataType::*;
-    match left {
-        Int8 => match right {
-            Int8 => true,
-            _ => false,
-        },
-        Int16 => match right {
-            Int8 | Int16 => true,
-            _ => false,
-        },
-        Int32 => match right {
-            Int8 | Int16 | Int32 => true,
-            _ => false,
-        },
-        Int64 => match right {
-            Int8 | Int16 | Int32 | Int64 => true,
-            _ => false,
-        },
-        UInt8 => match right {
-            UInt8 => true,
-            _ => false,
-        },
-        UInt16 => match right {
-            UInt8 | UInt16 => true,
-            _ => false,
-        },
-        UInt32 => match right {
-            UInt8 | UInt16 | UInt32 => true,
-            _ => false,
-        },
-        UInt64 => match right {
-            UInt8 | UInt16 | UInt32 | UInt64 => true,
-            _ => false,
-        },
-        Float32 => match right {
-=======
 pub fn can_coerce_from(left: &DataType, other: &DataType) -> bool {
     use self::DataType::*;
     match left {
@@ -326,17 +287,12 @@
             _ => false,
         },
         Float32 => match other {
->>>>>>> b55bcc78
             Int8 | Int16 | Int32 | Int64 => true,
             UInt8 | UInt16 | UInt32 | UInt64 => true,
             Float32 => true,
             _ => false,
         },
-<<<<<<< HEAD
-        Float64 => match right {
-=======
         Float64 => match other {
->>>>>>> b55bcc78
             Int8 | Int16 | Int32 | Int64 => true,
             UInt8 | UInt16 | UInt32 | UInt64 => true,
             Float32 | Float64 => true,
