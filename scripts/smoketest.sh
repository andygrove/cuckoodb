#!/usr/bin/env bash
cargo test
cargo run --example sql_query
cargo run --example dataframe
./scripts/docker/worker/build.sh
./scripts/docker/console/build.sh

# stop etcd
docker kill etcd
docker rm etcd

# stop datafusion worker
docker kill datafusion
docker rm datafusion

# run etcd
docker run -d -v /usr/share/ca-certificates/:/etc/ssl/certs -p 4001:4001 -p 2380:2380 -p 2379:2379 \
 --name etcd quay.io/coreos/etcd:v2.3.8 \
 -name etcd0 \
 -advertise-client-urls http://${HostIP}:2379,http://${HostIP}:4001 \
 -listen-client-urls http://0.0.0.0:2379,http://0.0.0.0:4001 \
 -initial-advertise-peer-urls http://${HostIP}:2380 \
 -listen-peer-urls http://0.0.0.0:2380 \
 -initial-cluster-token etcd-cluster-1 \
 -initial-cluster etcd0=http://${HostIP}:2380 \
 -initial-cluster-state new

# give etcd a chance to start up
sleep 2

# run worker
docker run --network=host -d -p 8088:8088 \
 -v`pwd`/test/data:/var/datafusion/data \
 --name datafusion datafusionrs/worker:latest \
 --etcd http://127.0.0.1:2379 \
 --bind 127.0.0.1:8088 \
 --data_dir /var/datafusion/data \
 --webroot /opt/datafusion/www

# give the worker a chance to start up
sleep 2

# run the console in interactive mode and run a test script
docker run \
  --network=host \
  -v`pwd`/test/data:/test/data \
  -it datafusionrs/console:latest \
 --etcd http://127.0.0.1:2379 \
 --script /test/data/smoketest.sql \
 > _smoketest.txt


# did we get the expected results?
grep -v seconds _smoketest.txt > _a.txt
grep -v seconds test/data/smoketest-expected.txt > _b.txt
diff -b _a.txt _b.txt

# clean up
<<<<<<< HEAD
#rm -f _*.txt 2>/dev/null
#rm -f _*.csv 2>/dev/null
=======
rm -f _*.txt 2>/dev/null
rm -f _*.csv 2>/dev/null

# run benchmarks
cargo bench
>>>>>>> 2fa1dcc6
<|MERGE_RESOLUTION|>--- conflicted
+++ resolved
@@ -56,13 +56,8 @@
 diff -b _a.txt _b.txt
 
 # clean up
-<<<<<<< HEAD
-#rm -f _*.txt 2>/dev/null
-#rm -f _*.csv 2>/dev/null
-=======
 rm -f _*.txt 2>/dev/null
 rm -f _*.csv 2>/dev/null
 
 # run benchmarks
 cargo bench
->>>>>>> 2fa1dcc6
